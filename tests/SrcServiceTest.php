<?php
/******************************************************************************
 * php-src - A library that handles creation of objects and management of 
 * global services to help you refactor your legacy code base.
 *
 * Copyright (c) 2014, 2015 Richard Klees <richard.klees@rwth-aachen.de>
 *
 * This software is licensed under The MIT License. You should have received 
 * a copy of the along with the code.
 */

class SrcServiceTest extends PHPUnit_Framework_TestCase {
    public function setUp() {
        $this->src = new Lechimp\Src\Src();
    }

    public function testRegisterAndRequest() {
        $src = $this->src
        ->service("foo", function($src) {
            return "bar";
        });

        $this->assertEquals("bar", $src->service("foo"));
    }

    public function testResolvesCorrectly() {
        $src = $this->src
        ->service("foo", function($src) {
            return "foo";
        })
        ->service("bar", function($src) {
            return "bar";
        });

        $this->assertEquals("foo", $src->service("foo"));
        $this->assertEquals("bar", $src->service("bar"));
    }

    public function testPassesSrc() {
        $tmp = array();
        $src = $this->src
        ->service("foo", function($src) use (&$tmp) {
            $this->assertSame($tmp["src"], $src);
            $tmp["executed"] = true;
        });
        $tmp["src"] = $src;
        $src->service("foo");
        $this->assertTrue($tmp["executed"]);
    }

    public function testRequestServiceTwice() {
        $src = $this->src
        ->service("foo", function($src) {
            return new StdClass();
        });
        $one = $src->service("foo");
        $two= $src->service("foo");
        $this->assertSame($one, $two);
    }

    /**
     * @expectedException Lechimp\Src\Exceptions\UnknownService
     */
    public function testUnknownService() {
        $this->src->service("foo"); 
    }

    /**
     * @expectedException Lechimp\Src\Exceptions\UnresolvableDependency
     */
    public function testUnresolvableDependency() {
        $src = $this->src
        ->service("foo", function($src) {
            $src->service("bar");
        })
        ->service("bar", function($src) {
            $src->service("foo");
        });
        $src->service("foo");
    }


    public function testIsImmutable() {
        $src = $this->src
        ->service("foo", function($src) {
            return "foo";
        });

        $this->assertNotSame($src, $this->src);
        try {
            $this->src->service("foo");
            $raised = false;
        }
        catch (Lechimp\Src\Exceptions\UnknownService $e) {
            $raised = true;
        }
        $this->assertTrue($raised);
    }

    public function testIdenticalServiceAfterSrcUpdate() {
        $src = $this->src
        ->service("foo", function($src) {
            return new StdClass;
        });

        $one = $src->service("foo");

        $src2 = $src
        ->service("bar", function($src) {
            return "bar";
        });

        $two = $src2->service("foo");
        $this->assertSame($one, $two);
    }
<<<<<<< HEAD

    public function testDifferentServiceAfterUpdate() {
        $src = $this->src
        ->service("foo", function ($src) {
            return "foo";
        });
        $foo = $src->service("foo");
        
        $src = $src
        ->service("foo", function ($src) {
            return "FOO";
        });
        $foo2 = $src->service("foo");
   
        $this->assertEquals($foo, "foo");
        $this->assertEquals($foo2, "FOO");
    }

    public function testTransitiveDifferentServiceAfterUpdate() {
        $src = $this->src
        ->service("foo", function($src) {
            return "foo";
        })
        ->service("bar", function($src) {
            return "bar";
        })
        ->service("foobar", function($src) {
            return $src->service("foo").$src->service("bar");
        });
        $foobar = $src->service("foobar");
        $this->assertEquals($foobar, "foobar");
        
        $src = $src
        ->service("foo", function($src) {
            return "FOO";
        });
        $foobar2 = $src->service("foobar");
        $this->assertEquals($foobar2, "FOObar");
    }

    public function testGetDependenciesOf() {
        $src = $this->src
        ->service("foo", function($src) {
            return "foo";
        })
        ->service("bar", function($src) {
            return "bar";
        })
        ->service("foobar", function($src) {
            $src->service("foo");
            $src->service("bar");
        });
        $deps = $src->dependenciesOf("foobar");
        $this->assertContains("foo", $deps);
        $this->assertContains("bar", $deps);
        $this->assertCount(2, $deps);
    }

    public function testGetDependenciesOfOnlyDirect() {
        $src = $this->src
        ->service("foo", function($src) {
        })
        ->service("bar", function($src) {
            $src->service("foo");
        })
        ->service("baz", function($src) {
            $src->service("bar");
        });
        $deps = $src->dependenciesOf("baz");
        $this->assertEquals($deps, array("bar"));
    }

    /**
     * @expectedException InvalidArgumentException
     */
    public function testSrcIsInvalidServiceName() {
        $this->src->service("Src", function($src) {
            return 10;
        });
    }

    public function testSrcServiceIsSrc() {
        $src2 = $this->src->service("Src");
        $this->assertSame($this->src, $src2);
    }
=======
>>>>>>> ee917601
}<|MERGE_RESOLUTION|>--- conflicted
+++ resolved
@@ -113,7 +113,6 @@
         $two = $src2->service("foo");
         $this->assertSame($one, $two);
     }
-<<<<<<< HEAD
 
     public function testDifferentServiceAfterUpdate() {
         $src = $this->src
@@ -185,20 +184,4 @@
         $deps = $src->dependenciesOf("baz");
         $this->assertEquals($deps, array("bar"));
     }
-
-    /**
-     * @expectedException InvalidArgumentException
-     */
-    public function testSrcIsInvalidServiceName() {
-        $this->src->service("Src", function($src) {
-            return 10;
-        });
-    }
-
-    public function testSrcServiceIsSrc() {
-        $src2 = $this->src->service("Src");
-        $this->assertSame($this->src, $src2);
-    }
-=======
->>>>>>> ee917601
 }