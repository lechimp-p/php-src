<<<<<<< HEAD
* UnknownService and UnknownClass should be replaced by UnknownProvider.
=======
* Build test that makes refreshProvider explode on circles of dependencies via lazy.
>>>>>>> 7a55625e
<|MERGE_RESOLUTION|>--- conflicted
+++ resolved
@@ -1,5 +1,2 @@
-<<<<<<< HEAD
 * UnknownService and UnknownClass should be replaced by UnknownProvider.
-=======
-* Build test that makes refreshProvider explode on circles of dependencies via lazy.
->>>>>>> 7a55625e
+* Build test that makes refreshProvider explode on circles of dependencies via lazy.